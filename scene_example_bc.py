from copy import deepcopy
import numpy as np
import pinocchio as pin

from controller import NNController
from estimator import ExtendedKalmanFilter
from utils import plot_result, print_timings, ControlMode
from flexible_arm_3dof import FlexibleArm3DOF, SymbolicFlexibleArm3DOF
from animation import Panda3dAnimator
from mpc_3dof import Mpc3dofOptions, Mpc3Dof
from simulation import Simulator

if __name__ == "__main__":
    # options
    control_mode = ControlMode.SET_POINT
    use_NN = True

    # Create FlexibleArm instance
    n_seg = 3
    n_seg_mpc = 3

    fa_ld = FlexibleArm3DOF(n_seg_mpc)
    fa_hd = FlexibleArm3DOF(n_seg)
    fa_sym_ld = SymbolicFlexibleArm3DOF(n_seg_mpc)
    fa_sym_hd = SymbolicFlexibleArm3DOF(n_seg)

    # Sample a random configuration
    q = pin.randomConfiguration(fa_hd.model)
    # fa.visualize(q)

    # Create initial state simulated system
    angle0_0 = 0.
    angle0_1 = 0
    angle0_2 = np.pi / 20

    q0 = np.zeros((fa_hd.nq, 1))
    q0[0] += angle0_0
    q0[1] += angle0_1
    q0[1 + n_seg + 1] += angle0_2

    dq0 = np.zeros_like(q0)
    x0 = np.vstack((q0, dq0))

    # MPC has other model states
    q0_mpc = np.zeros((fa_ld.nq, 1))
    q0_mpc[0] += angle0_0
    q0_mpc[1] += angle0_1
    q0_mpc[1 + n_seg_mpc + 1] += angle0_2

    dq0_mpc = np.zeros_like(q0_mpc)
    x0_mpc = np.vstack((q0_mpc, dq0_mpc))

    q_mpc0 = deepcopy(q0_mpc)
    dq_mpc0 = deepcopy(dq0_mpc)
    x_mpc0 = np.vstack((q_mpc0, dq_mpc0))

    _, qee0 = fa_ld.fk_ee(q0_mpc)

    # Compute reference
    q_mpc_ref = deepcopy(q_mpc0)
    q_mpc_ref[0] += np.pi / 2
    q_mpc_ref[1] += 0
    q_mpc_ref[1 + n_seg_mpc + 1] += -np.pi / 20

    dq_mpc_ref = np.zeros_like(q_mpc_ref)
    x_mpc_ref = np.vstack((q_mpc_ref, dq_mpc_ref))
    _, x_ee_ref = fa_ld.fk_ee(q_mpc_ref)

    u_ref = np.zeros((fa_sym_ld.nu, 1))  # u_ref could be changed to some known value along the trajectory

    # Create mpc options and controller
    mpc_options = Mpc3dofOptions(n_seg=n_seg_mpc)
    mpc_options.n = 30
    mpc_options.tf = 1
    mpc_options.r_diag *= 10

    if not use_NN:
        controller = Mpc3Dof(model=fa_sym_ld, x0=x_mpc0, x0_ee=qee0, options=mpc_options)
        # Choose one out of two control modes. Reference tracking uses a spline planner.
        if control_mode == ControlMode.SET_POINT:
            controller.set_reference_point(p_ee_ref=x_ee_ref, x_ref=x_mpc_ref, u_ref=u_ref)
        elif control_mode == ControlMode.REFERENCE_TRACKING:
            controller.set_reference_trajectory(q_t0=q_mpc0, pee_tf=x_ee_ref, tf=5, fun_forward_pee=fa_ld.fk_ee)
        else:
            Exception()
    else:
        controller = NNController(nn_file="bc_policy_1", n_seg=n_seg_mpc)

    # Sampling time
    dt = 0.05

    # Estimator
<<<<<<< HEAD
    est_model = SymbolicFlexibleArm3DOF(n_seg_mpc,  dt=ts)
=======
    est_model = SymbolicFlexibleArm3DOF(n_seg_mpc, dt=dt)
>>>>>>> f06062ab
    P0 = 0.01 * np.ones((est_model.nx, est_model.nx))
    q_q, q_dq = [1e-2] * est_model.nq, [1e-1] * est_model.nq
    Q = np.diag([*q_q, *q_dq])
    r_q, r_dq, r_pee = [3e-4] * 3, [6e-2] * 3, [1e-2] * 3
    R = np.diag([*r_q, *r_dq, *r_pee])
    E = ExtendedKalmanFilter(est_model, x0_mpc, P0, Q, R)

    # simulate
    n_iter = 100
    sim = Simulator(fa_hd, controller, 'RK45', E)
    x, u, y, x_hat = sim.simulate(x0.flatten(), dt, n_iter)

    # Print timing
    if not use_NN:
        t_mean, t_std, t_min, t_max = controller.get_timing_statistics()
        print_timings(t_mean, t_std, t_min, t_max)

    # Plot result
    t = np.linspace(0, n_iter * dt, x.shape[0])
    plot_result(x=x, u=u, t=t)

    # Parse joint positions
    n_skip = 1
    q = x[::n_skip, :fa_hd.nq]

    # Animate simulated motion
    urdf_path = 'models/three_dof/three_segments/flexible_arm_3dof_3s.urdf'
    animator = Panda3dAnimator(urdf_path, dt * n_skip, q).play(30)<|MERGE_RESOLUTION|>--- conflicted
+++ resolved
@@ -1,3 +1,4 @@
+#!/usr/bin/env python3
 from copy import deepcopy
 import numpy as np
 import pinocchio as pin
@@ -90,11 +91,7 @@
     dt = 0.05
 
     # Estimator
-<<<<<<< HEAD
-    est_model = SymbolicFlexibleArm3DOF(n_seg_mpc,  dt=ts)
-=======
     est_model = SymbolicFlexibleArm3DOF(n_seg_mpc, dt=dt)
->>>>>>> f06062ab
     P0 = 0.01 * np.ones((est_model.nx, est_model.nx))
     q_q, q_dq = [1e-2] * est_model.nq, [1e-1] * est_model.nq
     Q = np.diag([*q_q, *q_dq])
