--- conflicted
+++ resolved
@@ -1,12 +1,9 @@
 #!/usr/bin/env python3
 
-import os
-import yaml
 import numpy as np
 import matplotlib.pyplot as plt
 import casadi as cs
 import pinocchio as pin
-from acados_template import AcadosModel
 
 
 class FlexibleArm:
@@ -18,30 +15,6 @@
 
     NOTE for now the number of virtual joints and links are fixed
     """
-<<<<<<< HEAD
-
-    def __init__(self, K=None, D=None) -> None:
-        """ Class constructor
-        :parameter K: an array of stiffnesses of passive virtual joints
-        :parameter D: an array of dampings of passive virtual joints
-        """
-        # Process stiffness parameters
-        if K is None:
-            self.K = np.diag([100.] * 4)
-        else:
-            assert (len(K) == 4)
-            self.K = np.diag(K)
-
-        # Process dampig parameters
-        if D is None:
-            self.D = np.diag([5.] * 4)
-        else:
-            assert (len(D) == 4)
-            self.D = np.diag(D)
-
-        path_to_urdf = 'models/flexible_arm_v1.urdf'
-
-=======
     def __init__(self, n_seg) -> None:
         """ Class constructor. Based on the number of segments, it loads
         a urdf file and flexbility parameters defined in a yaml file
@@ -52,13 +25,12 @@
         assert(n_seg in [3, 5, 10])
 
         # Build urdf path
-        n_seg_int2str = {1:'one', 3:'three', 5:'five', 10:'ten'} 
+        n_seg_int2str = {1:'one', 3:'three', 5:'five', 10:'ten'}
 
         model_folder = 'models/' + n_seg_int2str[n_seg] + '_segments/'
         urdf_file = 'flexible_arm_1dof_' + str(n_seg) + 's.urdf'
         urdf_path = os.path.join(model_folder, urdf_file)
 
->>>>>>> e4e7c528
         # Try to load model from urdf file
         try:
             self.model = pin.buildModelFromUrdf(urdf_path)
@@ -66,15 +38,11 @@
             print(f"URDF file doesn't exist. Make sure path is correct!")
 
         # EE frame ID || 'load'
-<<<<<<< HEAD
-        self.ee_frame_id = self.model.getFrameId('link5')
-=======
         ee_frame_name = 'virtual_link' + str(n_seg) + '_to_load'
         if self.model.existFrame(ee_frame_name):
             self.ee_frame_id = self.model.getFrameId(ee_frame_name)
         else:
             raise ValueError
->>>>>>> e4e7c528
 
         # Create data required for the algorithms
         self.data = self.model.createData()
@@ -92,12 +60,12 @@
                 flexibility_params = yaml.safe_load(f)
 
         # Additional sanity checks
-        assert(len(flexibility_params['K'])==self.nq-1 & 
+        assert(len(flexibility_params['K'])==self.nq-1 &
                 len(flexibility_params['D'])==self.nq-1)
 
         self.K = np.diag(flexibility_params['K'])
         self.D = np.diag(flexibility_params['D'])
-        
+
 
     def random_q(self):
         """ Returns a random configuration
@@ -208,34 +176,16 @@
     using casadi. It is mainly intended to be used in MPC formulation.
 
     NOTE for time being majority of the parameters are fixed (HARDCODED)
+
+    Class attributes
+        x - a vector of symbolic variables for states
+        u - a vector of symbolic variables for controls
+        rhs - a symbolic expression for the right-hand side of ODE
+        ode - a casadi function for evaluating rhs
+        p_ee - a casadi function for evaluating forward kinematics (ee position)
+        v_ee - a casadi function for evaluating ee velocity
+
     """
-<<<<<<< HEAD
-
-    def __init__(self, K=None, D=None) -> None:
-        # Process stiffness parameters
-        if K is None:
-            self.K = np.diag([100.] * 4)
-        else:
-            assert (len(K) == 4)
-            self.K = np.diag(K)
-
-        # Process dampig parameters
-        if D is None:
-            self.D = np.diag([5.] * 4)
-        else:
-            assert (len(D) == 4)
-            self.D = np.diag(D)
-
-        # Number of joints, states and controls
-        self.nq = 5
-        self.nx = 2 * self.nq
-        self.nu = 1
-        self.nz = 2  # algebraic states
-        self.length = 0.4  # todo Shamil: get length of model
-
-        # constraints # todo Shamil: add constraints appropriately
-        self.maximum_input_torque = 100  # Nm
-=======
     def __init__(self, n_seg) -> None:
         """ Class constructor
         """
@@ -243,14 +193,14 @@
         assert(n_seg in [3, 5, 10])
 
         # Path to a folder with model description
-        n_seg_int2str = {1:'one', 3:'three', 5:'five', 10:'ten'} 
+        n_seg_int2str = {1:'one', 3:'three', 5:'five', 10:'ten'}
         model_folder = 'models/' + n_seg_int2str[n_seg] + '_segments/'
 
         # Number of joints, states and controls
         self.nq = n_seg
         self.nx = 2*n_seg
         self.nu = 1
-        
+
         # Process flexibility parameters
         params_file = 'flexibility_params.yml'
         params_path = os.path.join(model_folder, params_file)
@@ -259,21 +209,16 @@
                 flexibility_params = yaml.safe_load(f)
 
         # Additional sanity checks
-        assert(len(flexibility_params['K'])==self.nq-1 & 
+        assert(len(flexibility_params['K'])==self.nq-1 &
                 len(flexibility_params['D'])==self.nq-1)
 
         self.K = np.diag(flexibility_params['K'])
         self.D = np.diag(flexibility_params['D'])
->>>>>>> e4e7c528
 
         # Symbolic variables for joint positions, velocities and controls
         q = cs.MX.sym("q", self.nq)
         dq = cs.MX.sym("dq", self.nq)
         u = cs.MX.sym("u", self.nu)
-        z = cs.MX.sym("z", self.nz)
-
-        # Symbolic variables for dot values (needed for acados)
-        x_dot = cs.MX.sym('xdot', self.nx)
 
         # Load the forward dynamics alogirthm function ABA
         casadi_aba = cs.Function.load(os.path.join(model_folder, 'aba.casadi'))
@@ -299,7 +244,6 @@
         self.u = u
         self.z = z
         self.rhs = rhs
-<<<<<<< HEAD
         self.ode = cs.Function('ode', [self.x, self.u], [self.rhs],
                                ['x', 'u'], ['dx'])
         self.p_ee = cs.Function.load('models/fkp.casadi')
@@ -318,13 +262,6 @@
         model.name = "flexible_arm_nq" + str(self.nq)
 
         return model
-=======
-        self.ode = cs.Function('ode', [self.x, self.u], [self.rhs], 
-                                ['x', 'u'], ['dx'])
-        self.p_ee = cs.Function.load(os.path.join(model_folder, 'fkp.casadi'))
-        self.v_ee = cs.Function.load(os.path.join(model_folder, 'fkv.casadi'))
-        
->>>>>>> e4e7c528
 
 
 if __name__ == "__main__":
@@ -336,11 +273,5 @@
 
     # arm.visualize(q)
 
-<<<<<<< HEAD
-    sarm = SymbolicFlexibleArm()
-    acados_model = sarm.get_acados_model()
-    print(acados_model.name)
-=======
     sarm = SymbolicFlexibleArm(n_seg)
-    print(sarm.p_ee(q))
->>>>>>> e4e7c528
+    print(sarm.p_ee(q))