#!/usr/bin/env python3

import numpy as np
import matplotlib.pyplot as plt
import casadi as cs
import pinocchio as pin
from acados_template import AcadosModel


class FlexibleArm:
    """ Implements flexible arm robot by dividing a link into
    a several smaller virtual links with virtual joint in between. Joints
    are passive, but have stiffness and damping.

    First joint is an active joint i.e. it can controlled by commading torque

    NOTE for now the number of virtual joints and links are fixed
    """

    def __init__(self, K=None, D=None) -> None:
        """ Class constructor
        :parameter K: an array of stiffnesses of passive virtual joints
        :parameter D: an array of dampings of passive virtual joints
        """
        # Process stiffness parameters
        if K is None:
            self.K = np.diag([100.] * 4)
        else:
            assert (K.size == 4)
            self.K = np.diag(K)

        # Process dampig parameters
        if D is None:
            self.D = np.diag([5.] * 4)
        else:
            assert (D.size == 4)
            self.D = np.diag(D)

        path_to_urdf = 'models/flexible_arm_v1.urdf'

        # Try to load model from urdf file
        try:
            self.model = pin.buildModelFromUrdf(path_to_urdf)
        except ValueError:
            print(f"URDF file doesn't exist. Make sure path is correct!")

<<<<<<< HEAD
        # EE frame ID || 'load'
        self.ee_frame_id = self.model.getFrameId('link5_to_load')
=======
        # EE frame ID || 'load'  || 'link5' || 'link5_to_load'
        self.ee_frame_id = self.model.getFrameId('link5') 
>>>>>>> c0a53f64

        # Create data required for the algorithms
        self.data = self.model.createData()

        # Some useful parameters
        self.nx = self.model.nq + self.model.nv
        self.nq = self.model.nq
        self.nu = 1

    def fk_ee(self, q):
        pass

    def jacobian_ee(self, q):
        pass

    def gravity_torque(self, q):
        """ Computes gravity vector of the robot
        """
        t1 = np.zeros_like(q)
        return pin.rnea(self.model, self.data, q, t1, t1).reshape(-1, 1)

    def forward_dynamics(self, q, dq, tau_a):
        """ Computes forward dynamics of the robot
        """
        # Compute torque due to flexibility
        q_virt = q[1:, :]
        dq_virt = dq[1:, :]
        tau_flexibility = -self.K @ q_virt - self.D @ dq_virt
<<<<<<< HEAD
        tau_total = np.vstack((tau, tau_flexibility))
        return pin.aba(self.model, self.data, q, dq, tau_total).reshape(-1, 1)
=======
        tau_total = np.vstack((tau_a, tau_flexibility))
        return pin.aba(self.model, self.data, q, dq, tau_total).reshape(-1,1)
>>>>>>> c0a53f64

    def inverse_dynamics(self, q, dq, ddq):
        """ Computes inverse dynamics of the robot
        """
        return pin.rnea(self.model, self.data, q, dq, ddq)

    def ode(self, x, tau_a):
        """ Computes ode of the robot
        :parameter x: [10x1] vector of robot states
        :parameter tau_a: [1x1] vector of an active joint torque
        """
<<<<<<< HEAD
        q = x[0:self.nq, :]
        dq = x[self.nq:, :]
        return np.vstack((dq, self.forward_dynamics(q, dq, tau)))
=======
        assert(tau_a.size==1 and x.size==self.nx)
        q = x[:self.nq,:]
        dq = x[self.nq:,:]
        return np.vstack((dq, self.forward_dynamics(q, dq, tau_a)))
>>>>>>> c0a53f64

    def fk_for_visualization(self, q):
        # Perform forward kinematics and get joint positions
        pin.forwardKinematics(self.model, self.data, q)
        p_joints = np.zeros((self.model.njoints + 1, 3))
        for k, oMi in enumerate(self.data.oMi):
            p_joints[k, :] = oMi.translation

        # Get also end-effector position
        pin.updateFramePlacement(self.model, self.data, self.ee_frame_id)
        p_joints[-1, :] = self.data.oMf[self.ee_frame_id].translation
        return p_joints

    def visualize(self, q):
        # Get joint positions
        p_joints = self.fk_for_visualization(q)

        # Plot the robot
        _, ax = plt.subplots()
        ax.plot(p_joints[:, 0], p_joints[:, 2], 'o-', lw=2, color='k')
        ax.scatter(p_joints[:-1, 0], p_joints[:-1, 2])
        ax.set_xlabel("X (m)")
        ax.set_ylabel("Z (m)")
        ax.set_xlim([-0.55, 0.55])
        ax.set_ylim([-0.55, 0.55])
        plt.tight_layout()
        plt.show()


class SymbolicFlexibleArm:
    """ The class implements a model of the flexible arm in symbolic form
    using casadi. It is mainly intended to be used in MPC formulation.

    NOTE for time being majority of the parameters are fixed (HARDCODED)
    """

    def __init__(self, K=None, D=None) -> None:
        # Process stiffness parameters
        if K is None:
            self.K = np.diag([100.] * 4)
        else:
            assert (K.size == 4)
            self.K = np.diag(K)

        # Process dampig parameters
        if D is None:
            self.D = np.diag([5.] * 4)
        else:
            assert (D.size == 4)
            self.D = np.diag(D)

        # Number of joints, states and controls
        self.nq = 5
        self.nx = 2 * self.nq
        self.nu = 1

        # constraints #todo Shamil: add constraints appropriately
        self.maximum_input_torque = 100  # Nm

        # Symbolic variables for joint positions, velocities and controls
        q = cs.MX.sym("q", self.nq)
        dq = cs.MX.sym("dq", self.nq)
        u = cs.MX.sym("u", self.nu)

        # Symbolic variables for dot values (needed for acados)
        x_dot = cs.MX.sym('xdot', self.nx)

        # Load the forward dynamics alogirthm function ABA
        casadi_aba = cs.Function.load('models/aba.casadi')

        # Compute torques of passive joints due to joint flexibility
        # Keep in mind only the first joint is active
        tau_p = -self.K @ q[1:] - self.D @ dq[1:]
        tau = cs.vertcat(u, tau_p)

        # Compute forward dynamics
        ddq = casadi_aba(q, dq, tau)

        # Compute right hand side of the system ODE
        rhs = cs.vertcat(dq, ddq)

        self.x = cs.vertcat(q, dq)
        self.x_dot = x_dot
        self.u = u
        self.rhs = rhs
        self.ode = cs.Function('ode', [self.x, self.u], [self.rhs],
                               ['x', 'u'], ['dx'])

    def get_acados_model(self) -> AcadosModel:
        model = AcadosModel()

        model.f_impl_expr = self.x_dot - self.rhs
        model.f_expl_expr = self.rhs
        model.x = self.x
        model.xdot = self.x_dot
        model.u = self.u
        # model.p = w  # Not used right now
        model.name = "flexible_arm_nq" + str(self.nq)

        return model


if __name__ == "__main__":
    arm = FlexibleArm()
    print(arm.nq)

    sarm = SymbolicFlexibleArm()
    acados_model = sarm.get_acados_model()
    print(acados_model.name)<|MERGE_RESOLUTION|>--- conflicted
+++ resolved
@@ -44,13 +44,8 @@
         except ValueError:
             print(f"URDF file doesn't exist. Make sure path is correct!")
 
-<<<<<<< HEAD
-        # EE frame ID || 'load'
-        self.ee_frame_id = self.model.getFrameId('link5_to_load')
-=======
         # EE frame ID || 'load'  || 'link5' || 'link5_to_load'
-        self.ee_frame_id = self.model.getFrameId('link5') 
->>>>>>> c0a53f64
+        self.ee_frame_id = self.model.getFrameId('link5')
 
         # Create data required for the algorithms
         self.data = self.model.createData()
@@ -70,22 +65,17 @@
         """ Computes gravity vector of the robot
         """
         t1 = np.zeros_like(q)
-        return pin.rnea(self.model, self.data, q, t1, t1).reshape(-1, 1)
+        return pin.rnea(self.model, self.data, q, t1, t1).reshape(-1,1)
 
     def forward_dynamics(self, q, dq, tau_a):
         """ Computes forward dynamics of the robot
         """
         # Compute torque due to flexibility
-        q_virt = q[1:, :]
-        dq_virt = dq[1:, :]
+        q_virt = q[1:,:]
+        dq_virt = dq[1:,:]
         tau_flexibility = -self.K @ q_virt - self.D @ dq_virt
-<<<<<<< HEAD
-        tau_total = np.vstack((tau, tau_flexibility))
-        return pin.aba(self.model, self.data, q, dq, tau_total).reshape(-1, 1)
-=======
         tau_total = np.vstack((tau_a, tau_flexibility))
         return pin.aba(self.model, self.data, q, dq, tau_total).reshape(-1,1)
->>>>>>> c0a53f64
 
     def inverse_dynamics(self, q, dq, ddq):
         """ Computes inverse dynamics of the robot
@@ -97,16 +87,10 @@
         :parameter x: [10x1] vector of robot states
         :parameter tau_a: [1x1] vector of an active joint torque
         """
-<<<<<<< HEAD
-        q = x[0:self.nq, :]
-        dq = x[self.nq:, :]
-        return np.vstack((dq, self.forward_dynamics(q, dq, tau)))
-=======
         assert(tau_a.size==1 and x.size==self.nx)
         q = x[:self.nq,:]
         dq = x[self.nq:,:]
         return np.vstack((dq, self.forward_dynamics(q, dq, tau_a)))
->>>>>>> c0a53f64
 
     def fk_for_visualization(self, q):
         # Perform forward kinematics and get joint positions
