import numpy as np
from typing import Union

from flexible_arm_3dof import SymbolicFlexibleArm3DOF


def path_length(q: np.ndarray, model: SymbolicFlexibleArm3DOF) -> float:
    """ Computes path length of the end-effector based on
    linear approximation: between two sampling times the
    path is assumed to be linear and the length in a sense
    of Euclidean distance is computed

    :parameter q: the robot configuration vector
    :parameter model: model of the robot (used in simulation)

    :return: the path (arc) length
    """
    # Compute the end-effector path
    ns = q.shape[0]
    pee = np.zeros((ns, 3))
    for k, qk in enumerate(q):
        pee[k,:] = np.array(model.p_ee(qk)).flatten()

    out = 0.
    for k in range(ns-1):
        out += np.linalg.norm(pee[k+1,:] - pee[k,:])

    return out


def execution_time(q: np.ndarray, model: SymbolicFlexibleArm3DOF,
                   pee_ref: np.ndarray, r: float) -> Union[int, None]:
    """ Computes amount of time that was required to
    arrive to a ball of specified radius and stay there
    
    :parameter q: the robot configuration vector
    :parameter model: model of the robot (used in simulation)
    :parameter pee_ref:  reference end-effector position
    :parameter r: a ball of radius around the reference

    :return: a sample at which the robot entered the ball
             of radius r and never left afterwards
    """
    ns = q.shape[0]

    # a boolean vector indicating if the ee is inside
    # the ball of radius r
    inside = np.full((ns,), False)
    
    n_first_entry = None
    for k, qk in enumerate(q):
        pee_k = np.array(model.p_ee(qk))
        if np.linalg.norm(pee_ref - pee_k) <= r:
            if n_first_entry == None:
                n_first_entry = k
            inside[k] = True

    if np.all(inside[n_first_entry:]):
        dn = ns - n_first_entry
        # print(f"The EE stayed inside the ball for {dn} samples")
        return n_first_entry
    else:
<<<<<<< HEAD
        return NotImplementedError


def constraint_violation(q: np.ndarray, dq: np.ndarray, u: np.ndarray,
                         model: SymbolicFlexibleArm3DOF):
    ns_q = q.shape[0]
    u_constr_violated = np.full_like(u, False)
    dqa_constr_violated = np.full((ns_q, 3), False)

    for k, uk in enumerate(u):
        u_constr_violated[k,:] = np.logical_or(uk > model.tau_max, 
                                               uk < -model.tau_max) 

    for k, dqak in enumerate(dq[:,model.qa_idx]) :
        dqa_constr_violated[k,:] = np.logical_or(dqak > model.dqa_max,
                                                 dqak < -model.dqa_max)

    return np.sum(u_constr_violated, axis=0), np.sum(dqa_constr_violated, axis=0)
=======
        return -1
>>>>>>> 42eb69d0
<|MERGE_RESOLUTION|>--- conflicted
+++ resolved
@@ -60,8 +60,7 @@
         # print(f"The EE stayed inside the ball for {dn} samples")
         return n_first_entry
     else:
-<<<<<<< HEAD
-        return NotImplementedError
+        raise NotImplementedError
 
 
 def constraint_violation(q: np.ndarray, dq: np.ndarray, u: np.ndarray,
@@ -78,7 +77,4 @@
         dqa_constr_violated[k,:] = np.logical_or(dqak > model.dqa_max,
                                                  dqak < -model.dqa_max)
 
-    return np.sum(u_constr_violated, axis=0), np.sum(dqa_constr_violated, axis=0)
-=======
-        return -1
->>>>>>> 42eb69d0
+    return np.sum(u_constr_violated, axis=0), np.sum(dqa_constr_violated, axis=0)