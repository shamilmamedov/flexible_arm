--- conflicted
+++ resolved
@@ -52,14 +52,9 @@
     _, x_ee_ref = fa_ld.fk_ee(q_mpc_ref)
 
     # Create mpc options and controller
-<<<<<<< HEAD
     mpc_options = Mpc3dofOptions(n_seg=n_seg_mpc, tf=0.3)
     mpc_options.n = 30
-    controller = Mpc3Dof(model=fa_sym_ld, x0=x_mpc0, x0_ee=qee0, options=mpc_options)
-=======
-    mpc_options = Mpc3dofOptions(n_seg=n_seg_mpc, tf=1)
     controller = Mpc3Dof(model=fa_sym_ld, x0=x_mpc0, pee_0=qee0, options=mpc_options)
->>>>>>> c3445bd5
     u_ref = np.zeros((fa_sym_ld.nu, 1))  # u_ref could be changed to some known value along the trajectory
 
     # Choose one out of two control modes. Reference tracking uses a spline planner.
