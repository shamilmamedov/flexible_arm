--- conflicted
+++ resolved
@@ -6,7 +6,6 @@
 import pinocchio as pin
 
 from flexible_arm import FlexibleArm, SymbolicFlexibleArm
-
 
 def test_casadi_aba():
     """ Test a casadi function for computing forward kinematics
@@ -17,19 +16,7 @@
     # Path to a folder with model description
     n_seg_int2str = {1:'one', 3:'three', 5:'five', 10:'ten'}
 
-<<<<<<< HEAD
-    for _ in range(15):
-        # Random position, velocity and torques
-        q = -np.pi + 2 * np.pi * np.random.rand(arm.nq, 1)
-        dq = -2 * np.pi + 4 * np.pi * np.random.rand(arm.nq, 1)
-        tau = -15 + 30 * np.random.rand(arm.nq, 1)
-
-        # Compute acclerations and compare
-        ddq_casadi = np.array(casadi_aba(q, dq, tau))
-        ddq_num = pin.aba(arm.model, arm.data, q, dq, tau).reshape(-1, 1)
-        np.testing.assert_allclose(ddq_casadi, ddq_num)
-=======
-    for n_seg in n_segs: 
+    for n_seg in n_segs:
         model_folder = 'models/' + n_seg_int2str[n_seg] + '_segments/'
 
         # Load casadi function for evaluating aba
@@ -46,10 +33,8 @@
 
             # Compute acclerations and compare
             ddq_casadi = np.array(casadi_aba(q, dq, tau))
-            ddq_num = pin.aba(arm.model, arm.data, q, dq, tau).reshape(-1,1) 
+            ddq_num = pin.aba(arm.model, arm.data, q, dq, tau).reshape(-1,1)
             np.testing.assert_allclose(ddq_casadi, ddq_num)
->>>>>>> e4e7c528
-
 
 def test_casadi_ode():
     """ Tests symbolic casadi ode model of the robot by comparing it
@@ -58,21 +43,7 @@
     n_segs = [3, 5, 10]
 
     # Instantiate numerial and symbolic arm models
-<<<<<<< HEAD
-    sym_arm = SymbolicFlexibleArm()
-    num_arm = FlexibleArm()
-
-    # Compute and compare ode in a loop
-    for _ in range(15):
-        q = -np.pi + 2 * np.pi * np.random.rand(num_arm.nq, 1)
-        dq = -2 * np.pi + 4 * np.pi * np.random.rand(num_arm.nq, 1)
-        x = np.vstack((q, dq))
-        tau = -25 + 50 * np.random.rand(num_arm.nu, 1)
-        num_ode = num_arm.ode(x, tau)
-        sym_ode = np.array(sym_arm.ode(x, tau))
-        np.testing.assert_allclose(num_ode, sym_ode)
-=======
-    for n_seg in n_segs: 
+    for n_seg in n_segs:
         sym_arm = SymbolicFlexibleArm(n_seg)
         num_arm = FlexibleArm(n_seg)
 
@@ -85,8 +56,6 @@
             num_ode = num_arm.ode(x, tau)
             sym_ode = np.array(sym_arm.ode(x, tau))
             np.testing.assert_allclose(num_ode, sym_ode)
->>>>>>> e4e7c528
-
 
 def test_casadi_fk():
     """ Tests a casadi function for computing forward kinematics by
@@ -97,24 +66,13 @@
     # Path to a folder with model description
     n_seg_int2str = {1:'one', 3:'three', 5:'five', 10:'ten'}
 
-<<<<<<< HEAD
-    # Load flexible arm instance
-    arm = FlexibleArm()
-=======
-    for n_seg in n_segs: 
+    for n_seg in n_segs:
         model_folder = 'models/' + n_seg_int2str[n_seg] + '_segments/'
->>>>>>> e4e7c528
 
         # Load casadi function for evaluating forward kinematics
         casadi_fkp = cs.Function.load(os.path.join(model_folder, 'fkp.casadi'))
 
-<<<<<<< HEAD
-        # Compute acclerations and compare
-        pee_casadi = np.array(casadi_fkp(q))
-        pee_num = arm.fk_ee(q)[1]
-        np.testing.assert_allclose(pee_casadi, pee_num[[0,2],:])
-=======
-        # Load flexible arm instance 
+        # Load flexible arm instance
         arm = FlexibleArm(n_seg)
 
         for _ in range(15):
@@ -123,9 +81,8 @@
 
             # Compute acclerations and compare
             pee_casadi = np.array(casadi_fkp(q))
-            pee_num = arm.fk_ee(q)[1] 
+            pee_num = arm.fk_ee(q)[1]
             np.testing.assert_allclose(pee_casadi, pee_num[[0,2],:])
->>>>>>> e4e7c528
 
 def test_casadi_vee():
     """ Tests a casadi function for computing ee velocity
@@ -133,37 +90,25 @@
     n_segs = [3, 5, 10]
 
     # Path to a folder with model description
-    n_seg_int2str = {1:'one', 3:'three', 5:'five', 10:'ten'} 
+    n_seg_int2str = {1:'one', 3:'three', 5:'five', 10:'ten'}
 
-    for n_seg in n_segs: 
+    for n_seg in n_segs:
         model_folder = 'models/' + n_seg_int2str[n_seg] + '_segments/'
 
-<<<<<<< HEAD
-    # Load flexible arm instance
-    arm = FlexibleArm()
-=======
         # Load casadi function for evaluating forward kinematics
         casadi_fkp = cs.Function.load(os.path.join(model_folder, 'fkv.casadi'))
->>>>>>> e4e7c528
 
-        # Load flexible arm instance 
+        # Load flexible arm instance
         arm = FlexibleArm(n_seg)
 
-<<<<<<< HEAD
-        # Compute acclerations and compare
-        vee_casadi = np.array(casadi_fkp(q, dq))
-        vee_num = arm.ee_velocity(q, dq)[:3,:]
-        np.testing.assert_allclose(vee_casadi, vee_num[[0,2],:])
-=======
         for _ in range(15):
             # Random position, velocity and torques
             q = -np.pi + 2*np.pi*np.random.rand(arm.nq,1)
             dq = -2*np.pi + 4*np.pi*np.random.rand(arm.nq,1)
->>>>>>> e4e7c528
 
             # Compute acclerations and compare
             vee_casadi = np.array(casadi_fkp(q, dq))
-            vee_num = arm.ee_velocity(q, dq)[:3,:] 
+            vee_num = arm.ee_velocity(q, dq)[:3,:]
             np.testing.assert_allclose(vee_casadi, vee_num[[0,2],:])
 
 def test_casadi_forward_simulation():
