#!/usr/bin/env python3

import numpy as np
import casadi as cs
import pinocchio as pin

from flexible_arm import FlexibleArm, SymbolicFlexibleArm


def test_casadi_aba():
    """ Test a casadi function for computing forward kinematics
    using Articulated Rigid Body Algorithm (aba)
    """
    # Load casadi function for evaluating aba
    casadi_aba = cs.Function.load('models/aba.casadi')

    # Load flexible arm instance
    arm = FlexibleArm()

    for _ in range(15):
        # Random position, velocity and torques
        q = -np.pi + 2 * np.pi * np.random.rand(arm.nq, 1)
        dq = -2 * np.pi + 4 * np.pi * np.random.rand(arm.nq, 1)
        tau = -15 + 30 * np.random.rand(arm.nq, 1)

        # Compute acclerations and compare
        ddq_casadi = np.array(casadi_aba(q, dq, tau))
        ddq_num = pin.aba(arm.model, arm.data, q, dq, tau).reshape(-1, 1)
        np.testing.assert_allclose(ddq_casadi, ddq_num)


def test_casadi_ode():
    """ Tests symbolic casadi ode model of the robot by comparing it
    to numerical ode built using pinocchio
    """
    # Instantiate numerial and symbolic arm models
    sym_arm = SymbolicFlexibleArm()
    num_arm = FlexibleArm()

    # Compute and compare ode in a loop
    for _ in range(15):
        q = -np.pi + 2 * np.pi * np.random.rand(num_arm.nq, 1)
        dq = -2 * np.pi + 4 * np.pi * np.random.rand(num_arm.nq, 1)
        x = np.vstack((q, dq))
        tau = -25 + 50 * np.random.rand(num_arm.nu, 1)
        num_ode = num_arm.ode(x, tau)
        sym_ode = np.array(sym_arm.ode(x, tau))
        np.testing.assert_allclose(num_ode, sym_ode)

<<<<<<< HEAD
=======
def test_casadi_fk():
    """ Tests a casadi function for computing forward kinematics by
    comparing it to the numerical pinocchio values
    """
    # Load casadi function for evaluating forward kinematics
    casadi_fkp = cs.Function.load('models/fkp.casadi')

    # Load flexible arm instance 
    arm = FlexibleArm()

    for _ in range(15):
        # Random position, velocity and torques
        q = -np.pi + 2*np.pi*np.random.rand(arm.nq,1)

        # Compute acclerations and compare
        pee_casadi = np.array(casadi_fkp(q))
        pee_num = arm.fk_ee(q)[1] 
        np.testing.assert_allclose(pee_casadi, pee_num[[0,2],:])

def test_casadi_vee():
    """ Tests a casadi function for computing ee velocity
    """
    # Load casadi function for evaluating forward kinematics
    casadi_fkp = cs.Function.load('models/fkv.casadi')

    # Load flexible arm instance 
    arm = FlexibleArm()

    for _ in range(15):
        # Random position, velocity and torques
        q = -np.pi + 2*np.pi*np.random.rand(arm.nq,1)
        dq = -2*np.pi + 4*np.pi*np.random.rand(arm.nq,1)

        # Compute acclerations and compare
        vee_casadi = np.array(casadi_fkp(q, dq))
        vee_num = arm.ee_velocity(q, dq)[:3,:] 
        np.testing.assert_allclose(vee_casadi, vee_num[[0,2],:])

>>>>>>> aec8631a

def test_casadi_forward_simulation():
    """ Test casadi model based forward simulation of the flexible
    arm robot by comparing it to a forward simulation using 
    numerical pinocchio based model
    """
<<<<<<< HEAD
    pass
=======
    pass

if __name__ == "__main__":
    test_casadi_fk()
    test_casadi_vee()
>>>>>>> aec8631a
<|MERGE_RESOLUTION|>--- conflicted
+++ resolved
@@ -47,8 +47,7 @@
         sym_ode = np.array(sym_arm.ode(x, tau))
         np.testing.assert_allclose(num_ode, sym_ode)
 
-<<<<<<< HEAD
-=======
+
 def test_casadi_fk():
     """ Tests a casadi function for computing forward kinematics by
     comparing it to the numerical pinocchio values
@@ -56,7 +55,7 @@
     # Load casadi function for evaluating forward kinematics
     casadi_fkp = cs.Function.load('models/fkp.casadi')
 
-    # Load flexible arm instance 
+    # Load flexible arm instance
     arm = FlexibleArm()
 
     for _ in range(15):
@@ -65,7 +64,7 @@
 
         # Compute acclerations and compare
         pee_casadi = np.array(casadi_fkp(q))
-        pee_num = arm.fk_ee(q)[1] 
+        pee_num = arm.fk_ee(q)[1]
         np.testing.assert_allclose(pee_casadi, pee_num[[0,2],:])
 
 def test_casadi_vee():
@@ -74,7 +73,7 @@
     # Load casadi function for evaluating forward kinematics
     casadi_fkp = cs.Function.load('models/fkv.casadi')
 
-    # Load flexible arm instance 
+    # Load flexible arm instance
     arm = FlexibleArm()
 
     for _ in range(15):
@@ -84,22 +83,17 @@
 
         # Compute acclerations and compare
         vee_casadi = np.array(casadi_fkp(q, dq))
-        vee_num = arm.ee_velocity(q, dq)[:3,:] 
+        vee_num = arm.ee_velocity(q, dq)[:3,:]
         np.testing.assert_allclose(vee_casadi, vee_num[[0,2],:])
 
->>>>>>> aec8631a
 
 def test_casadi_forward_simulation():
     """ Test casadi model based forward simulation of the flexible
     arm robot by comparing it to a forward simulation using 
     numerical pinocchio based model
     """
-<<<<<<< HEAD
-    pass
-=======
     pass
 
 if __name__ == "__main__":
     test_casadi_fk()
-    test_casadi_vee()
->>>>>>> aec8631a
+    test_casadi_vee()