import matplotlib
import numpy as np
import pinocchio as pin
import matplotlib.pyplot as plt
from scipy.integrate import solve_ivp
from flexible_arm_3dof import FlexibleArm3DOF, SymbolicFlexibleArm3DOF
from animation import Animator, Panda3dAnimator
from controller import DummyController, PDController3Dof
from simulation import Simulator
from estimator import ExtendedKalmanFilter


def plot_joint_positions(t, q, n_seg: int, q_ref: np.ndarray = None):
    """ Plots positions of the active joints
    """
    qa_idx = [0, 1, 1 + (n_seg + 1)]
    qa_lbls = [r"$q_{a 1}$", r"$q_{a 2}$", r"$q_{a 3}$"]

    _, axs = plt.subplots(3, 1)
    for k, (ax, qk) in enumerate(zip(axs.T, q[:,[qa_idx]].T)):
        ax.plot(t, qk.flatten())
        if q_ref is not None:
            ax.axhline(q_ref[qa_idx[k]], ls='--')
        ax.set_ylabel(qa_lbls[k])
        ax.grid(alpha=0.5)
        
    plt.show()

def plot_real_states_vs_estimate(t, x, x_hat):
    _, ax = plt.subplots()
    ax.plot(t, x)
    ax.plot(t, x_hat, ls='--')
    plt.show()


if __name__ == "__main__":
    # Simulation parametes
    ts = 0.001
    n_iter = 500

    # Create FlexibleArm instance
    n_seg = 3
    fa = FlexibleArm3DOF(n_seg)

<<<<<<< HEAD
    # Sample a random configuration
    q = pin.randomConfiguration(fa.model)
    # fa.visualize(q)

    # Simulate
    q0 = np.zeros((fa.nq, 1))
    q0[0] += 0.5
    q0[1] += 1.5
    q0[1 + n_seg + 1] += 0.5

    dq0 = np.zeros_like(q0)
    x0 = np.vstack((q0, dq0))
=======
    # Initial state
    q = np.zeros((fa.nq, 1))
    dq = np.zeros_like(q)
    x0 = np.vstack((q, dq))
>>>>>>> bc074971

    # Reference
    q_ref = np.zeros((fa.nq, 1))
    q_ref[0] += 1.5
    q_ref[1] += 0.5
    q_ref[1 + n_seg + 1] += 1.5

    # Controller
    # controller = DummyController()
<<<<<<< HEAD
    controller = PDController3Dof(Kp=(40, 40, 40), Kd=(0.25, 0.25, 0.25),
                                  n_seg=n_seg, q_ref=q_ref)
=======
    C = PDController3Dof(Kp=(40, 40, 40), Kd=(0.25, 0.25, 0.25),
                         n_seg=n_seg, q_ref=q_ref)
>>>>>>> bc074971

    # Estimator
    # E = None
    est_model = SymbolicFlexibleArm3DOF(3, ts=ts)
    P0 = 0.01*np.ones((est_model.nx, est_model.nx))
    q_q, q_dq = [1e-2]*est_model.nq, [1e-1]*est_model.nq
    Q = np.diag([*q_q, *q_dq])
    r_q, r_dq, r_pee = [3e-4]*3, [6e-2]*3, [1e-2]*3
    R = np.diag([*r_q, *r_dq, *r_pee])
    E = ExtendedKalmanFilter(est_model, x0, P0, Q, R)

    # Simulate
    integrator = 'LSODA'
    sim = Simulator(fa, C, integrator, E)
    x, u, x_hat = sim.simulate(x0.flatten(), ts, n_iter)
    t = np.arange(0, n_iter + 1) * ts

    # Parse joint positions and plot active joints positions
    q = x[::10, :fa.nq]

    plot_real_states_vs_estimate(t, x, x_hat)
    plot_joint_positions(t[::10], q, n_seg, q_ref)


    # Animate simulated motion
    # anim = Animator(fa, q).play()

    urdf_path = 'models/three_dof/three_segments/flexible_arm_3dof_3s.urdf'
    animator = Panda3dAnimator(urdf_path, 0.01, q).play(3)<|MERGE_RESOLUTION|>--- conflicted
+++ resolved
@@ -1,3 +1,5 @@
+#!/usr/bin/env python3
+
 import matplotlib
 import numpy as np
 import pinocchio as pin
@@ -23,7 +25,7 @@
             ax.axhline(q_ref[qa_idx[k]], ls='--')
         ax.set_ylabel(qa_lbls[k])
         ax.grid(alpha=0.5)
-        
+
     plt.show()
 
 def plot_real_states_vs_estimate(t, x, x_hat):
@@ -42,41 +44,21 @@
     n_seg = 3
     fa = FlexibleArm3DOF(n_seg)
 
-<<<<<<< HEAD
-    # Sample a random configuration
-    q = pin.randomConfiguration(fa.model)
-    # fa.visualize(q)
-
-    # Simulate
-    q0 = np.zeros((fa.nq, 1))
-    q0[0] += 0.5
-    q0[1] += 1.5
-    q0[1 + n_seg + 1] += 0.5
-
-    dq0 = np.zeros_like(q0)
-    x0 = np.vstack((q0, dq0))
-=======
     # Initial state
     q = np.zeros((fa.nq, 1))
     dq = np.zeros_like(q)
     x0 = np.vstack((q, dq))
->>>>>>> bc074971
 
     # Reference
     q_ref = np.zeros((fa.nq, 1))
-    q_ref[0] += 1.5
+    q_ref[0] += 1.
     q_ref[1] += 0.5
-    q_ref[1 + n_seg + 1] += 1.5
+    q_ref[1 + n_seg + 1] += 1
 
     # Controller
     # controller = DummyController()
-<<<<<<< HEAD
-    controller = PDController3Dof(Kp=(40, 40, 40), Kd=(0.25, 0.25, 0.25),
-                                  n_seg=n_seg, q_ref=q_ref)
-=======
     C = PDController3Dof(Kp=(40, 40, 40), Kd=(0.25, 0.25, 0.25),
                          n_seg=n_seg, q_ref=q_ref)
->>>>>>> bc074971
 
     # Estimator
     # E = None
