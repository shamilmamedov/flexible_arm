--- conflicted
+++ resolved
@@ -3,20 +3,12 @@
 from evaluator import Evaluator
 
 if __name__ == "__main__":
-<<<<<<< HEAD
-    PLOT_TRAINING = False
-    RUN_EVALUATOR = True
-    PERFORM_RUNS = True
-    RENDER = False
-    SHOW_PLOTS = True
-=======
     PLOT_TRAINING = True
     RUN_EVALUATOR = False
     PERFORM_RUNS = False
     PLOT_LATEX = True
     RENDER = True
     SHOW_PLOTS = False
->>>>>>> 75e89b97
 
     experiment_dir = "data/imitation/wall3/version1"
     experiment_dir2 = "data/imitation/wall2/version2"
