from dataclasses import dataclass
import numpy as np
import scipy
from scipy.interpolate import interp1d
from controller import BaseController
from typing import TYPE_CHECKING, Tuple
from acados_template import AcadosOcp, AcadosOcpSolver, AcadosSimSolver
from poly5_planner import initial_guess_for_active_joints, get_reference_for_all_joints

# Avoid circular imports with type checking
if TYPE_CHECKING:
    from flexible_arm_3dof import FlexibleArm3DOF, SymbolicFlexibleArm3DOF

Q_QA = .1  # penalty on active joints positions
Q_QP = 0.1  # penalty on passive joints positions
Q_DQA = 10.  # penalty on active joints velocities
Q_DQP = 0.001  # penalty on passive joints velocities
Q_DQA_E = 1  # penalty on terminal active joints velocities
Q_QA_E = .1  # penalty on terminal active joints velocities


@dataclass
class Mpc3dofOptions:
    """
    Dataclass for MPC options
    """

    def __init__(self, n_seg: int, tf: float = 2):
        self.n_seg: int = n_seg  # n_seg corresponds to (1 + 2 * (n_seg + 1))*2 states
        self.n: int = 100  # number of discretization points
        self.tf: float = tf  # time horizon
        self.nlp_iter: int = 50  # number of iterations of the nonlinear solver
        self.condensing_relative: float = 1  # relative factor of condensing [0-1]
        self.wall_constraint_on: bool = False  # choose whether we activate the wall constraint
        self.wall_axis: int = 2  # Wall axis: 0,1,2 -> x,y,z
        self.wall_value: float = 0.5  # wall height value on axis
        self.wall_pos_side: bool = True  # defines the allowed side of the wall

        # States are ordered for each link
        self.q_diag: np.ndarray = np.array([Q_QA] * (2) +  # qa1 and qa2
                                           [Q_QP] * (self.n_seg) +  # qp 1st link
                                           [Q_QA] * (1) +  # qa3
                                           [Q_QP] * (self.n_seg) +  # qp 2nd link
                                           [Q_DQA] * (2) +  # dqa1 and dqa2
                                           [Q_DQP] * (self.n_seg) +  # dqp 1st link
                                           [Q_DQA] * (1) +  # dqa3
                                           [Q_DQP] * (self.n_seg))  # dqp 2nd link
        self.q_e_diag: np.ndarray = np.array([Q_QA_E] * (2) +  # qa1 and qa2
                                             [Q_QP] * (self.n_seg) +  # qp 1st link
                                             [Q_QA_E] * (1) +  # qa3
                                             [Q_QP] * (self.n_seg) +  # qp 2nd link
                                             [Q_DQA_E] * (2) +  # dqa1 and dqa2
                                             [Q_DQP] * (self.n_seg) +  # dqp 1st link
                                             [Q_DQA_E] * (1) +  # dqa3
                                             [Q_DQP] * (self.n_seg))  # dqp 2nd link
<<<<<<< HEAD
        self.z_diag: np.ndarray = np.array([1] * 3) * 3e3
        self.z_e_diag: np.ndarray = np.array([1] * 3) * 1e4
        self.r_diag: np.ndarray = np.array([1e0, 1e0, 1e0]) * 1e-1
        self.w2_slack_speed: float = 1e3
        self.w2_slack_wall: float = 1e5
=======
        self.z_diag: np.ndarray = np.array([1] * 3) * 1e1
        self.z_e_diag: np.ndarray = np.array([1] * 3) * 1e3
        self.r_diag: np.ndarray = np.array([5e-2, 5e-2, 5e-2])
        self.w2_slack_speed: float = 1e1
        self.w2_slack_wall: float = 1e3
>>>>>>> c3445bd5

    def get_sampling_time(self) -> float:
        return self.tf / self.n


class Mpc3Dof(BaseController):
    """
    Controller class for 3 dof flexible link model based on acados
    """

    def __init__(self, model: "SymbolicFlexibleArm3DOF",
<<<<<<< HEAD
                 x0: np.ndarray = None,
                 x0_ee: np.ndarray = None,
                 options: Mpc3dofOptions = Mpc3dofOptions(n_seg=1)):

        if x0 is None:
            x0 = np.zeros((2 * (1 + 2 * (1 + options.n_seg)), 1))
        if x0_ee is None:
            x0_ee = np.zeros((3, 1))
=======
                 x0: np.ndarray,
                 pee_0: np.ndarray,
                 options: Mpc3dofOptions):
        """
        :parameter x0: initial state vector
        :parameter pee_0: initial end-effector position
        :parameter options: a class with options 
        """
        # State and control constraint bounds
>>>>>>> c3445bd5
        self.u_max = np.array([20, 10, 10])  # [Nm]
        self.dq_active_max = np.array([2.5, 2.5, 2.5])  # [rad/s]

        self.fa_model = model
        model, constraint_expr = model.get_acados_model_safety()
        self.model = model
        self.options = options
        self.iteration_counter = 0
        self.inter_t2q = None
        self.inter_t2dq = None
        self.inter_pee = None

        # create ocp object to formulate the OCP
        ocp = AcadosOcp()
        ocp.model = model  # set model

        # OCP parameter adjustment
        nx = model.x.size()[0]
        nu = model.u.size()[0]
        nz = model.z.size()[0]
        ny = nx + nu + nz
        ny_e = nx + nz
        self.nu = nu
        self.nx = nx

        # some checks
        assert (nx == options.q_diag.shape[0] == options.q_e_diag.shape[0])
        assert (nu == options.r_diag.shape[0])
        assert (nz == options.z_diag.shape[0] == options.z_e_diag.shape[0])

        # set dimensions
        ocp.dims.N = options.n

        # set cost module
        ocp.cost.cost_type = 'LINEAR_LS'
        ocp.cost.cost_type_e = 'LINEAR_LS'

        Q = np.diagflat(options.q_diag)
        Q_e = np.diagflat(options.q_e_diag)
        R = np.diagflat(options.r_diag)
        Z = np.diagflat(options.z_diag)
        Z_e = np.diagflat(options.z_e_diag)

        ocp.cost.W = scipy.linalg.block_diag(Q, R, Z)
        ocp.cost.W_e = scipy.linalg.block_diag(Q_e, Z_e)

        ocp.cost.Vx = np.zeros((ny, nx))
        ocp.cost.Vx[:nx, :nx] = np.eye(nx)

        Vu = np.zeros((ny, nu))
        Vu[nx:nx + nu, :] = np.eye(nu)
        ocp.cost.Vu = Vu

        Vz = np.zeros((ny, nz))
        Vz[nx + nu:, :] = np.eye(nz)
        ocp.cost.Vz = Vz

        ocp.cost.Vx_e = np.zeros((ny_e, nx))
        ocp.cost.Vx_e[:nx, :nx] = np.eye(nx)

        # Vz_e = np.zeros((ny_e, nz))
        # Vz_e[nx:, :] = np.eye(nz)
        # ocp.cost.Vz_e = Vz_e

        x_goal = x0
        x_goal_cartesian = pee_0  # np.expand_dims(np.array([x_cartesian, y_cartesian, z_cartesian]), 1)
        ocp.cost.yref = np.vstack((x_goal, np.zeros((nu, 1)), x_goal_cartesian)).flatten()
        ocp.cost.yref_e = np.vstack((x_goal, x_goal_cartesian)).flatten()

        # general constraints
        ocp.constraints.constr_type = 'BGH'
        ocp.constraints.x0 = x0.reshape((nx,))

        # control constraints
        ocp.constraints.lbu = -self.u_max
        ocp.constraints.ubu = self.u_max
        ocp.constraints.idxbu = np.array(range(nu))

        # state constraints
        ocp.constraints.lbx = -self.dq_active_max
        ocp.constraints.ubx = self.dq_active_max
        ocp.constraints.idxbx = int(self.nx / 2) + np.array([0, 1, 2 + options.n_seg], dtype='int')

        ocp.constraints.lbx_e = -self.dq_active_max
        ocp.constraints.ubx_e = self.dq_active_max
        ocp.constraints.idxbx_e = int(self.nx / 2) + np.array([0, 1, 2 + options.n_seg], dtype='int')
        ocp.constraints.idxsbx = np.array([0, 1, 2])

        # safety constraints
        if options.wall_constraint_on:
            ocp.model.con_h_expr = constraint_expr[options.wall_axis]
            n_wall_constraints = 1
            # self.n_constraints = constraint_expr.shape[0]
            ns = n_wall_constraints
            nsh = n_wall_constraints  # self.n_constraints
            self.current_slacks = np.zeros((ns,))
            ocp.cost.zl = np.array([0] * 3 + [1] * n_wall_constraints)
            ocp.cost.Zl = np.array([options.w2_slack_speed] * 3 + [options.w2_slack_wall] * n_wall_constraints)
            ocp.cost.zu = ocp.cost.zl
            ocp.cost.Zu = ocp.cost.Zl
            ocp.constraints.lh = np.ones((n_wall_constraints,)) * (
                options.wall_value if options.wall_pos_side else -1e3)
            ocp.constraints.uh = np.ones((n_wall_constraints,)) * (
                options.wall_value if not options.wall_pos_side else 1e3)
            ocp.constraints.lsh = np.zeros(nsh)
            ocp.constraints.ush = np.zeros(nsh)
            ocp.constraints.idxsh = np.array(range(n_wall_constraints))
        else:
            ocp.cost.zl = np.array([0] * 3)
            ocp.cost.Zl = np.array([options.w2_slack_speed] * 3)
            ocp.cost.zu = ocp.cost.zl
            ocp.cost.Zu = ocp.cost.Zl

        # solver options
        ocp.solver_options.qp_solver = 'PARTIAL_CONDENSING_HPIPM'  # FULL_CONDENSING_QPOASES
        ocp.solver_options.qp_solver_cond_N = int(options.n * options.condensing_relative)
        ocp.solver_options.hessian_approx = 'GAUSS_NEWTON'
        ocp.solver_options.integrator_type = 'IRK'
        ocp.solver_options.nlp_solver_type = 'SQP_RTI'  # SQP_RTI, SQP
        ocp.solver_options.nlp_solver_max_iter = options.nlp_iter

        ocp.solver_options.sim_method_num_stages = 2
        ocp.solver_options.sim_method_num_steps = 2
        ocp.solver_options.qp_solver_cond_N = options.n

        # set prediction horizon
        ocp.solver_options.tf = options.tf

        self.acados_ocp_solver = AcadosOcpSolver(ocp, json_file='acados_ocp_' + model.name + '.json')

    def reset(self):
        self.debug_timings = []
        self.iteration_counter = 0
        self.acados_ocp_solver.reset()

    def set_reference_point(self, x_ref: np.ndarray, p_ee_ref: np.ndarray, u_ref: np.array):
        """
        Sets a reference point which the mehtod "compute_torque" will then track and stabilize.

        @param x_ref: States q and dq of the reference position
        @param p_ee_ref: Endefector reference position
        @param u_ref: Torques at endeffector position. Can be set to zero.
        """
        if len(p_ee_ref.shape) < 2:
            p_ee_ref = np.expand_dims(p_ee_ref, 1)
        if len(x_ref.shape) < 2:
            x_ref = np.expand_dims(x_ref, 1)
        if len(u_ref.shape) < 2:
            u_ref = np.expand_dims(u_ref, 1)

        yref = np.vstack((x_ref, u_ref, p_ee_ref)).flatten()
        yref_e = np.vstack((x_ref, p_ee_ref)).flatten()

        for stage in range(self.options.n):
            self.acados_ocp_solver.cost_set(stage, "yref", yref)
        self.acados_ocp_solver.cost_set(self.options.n, "yref", yref_e)

    def set_reference_trajectory(self, q_t0, pee_tf, tf, fun_forward_pee):
        """
        Sets a reference point which will be transformed into a guiding trajectory and can be used alternatively to
        set_reference_point() method.
        The function precomputes a spline for joint positions with quintic polynoms.

        @param q_t0: Position states at time 0
        @param pee_tf: Endeffector reference state at final time tf
        @param tf: Final time tf
        @param fun_forward_pee: Function, that computes q->p_ee
        """
        n_eval = 100
        t_eval = np.linspace(0, tf, 100)
        n_seg = int((self.nx - 2) / (2 * 2) - 1)
        t, q, dq = get_reference_for_all_joints(q_t0, pee_tf, tf, ts=self.options.tf / n_eval, n_seg=n_seg)
        self.inter_t2q = interp1d(t, q, axis=0, bounds_error=False, fill_value=q[-1, :])
        self.inter_t2dq = interp1d(t, dq, axis=0, bounds_error=False, fill_value=dq[-1, :])
        p_eval = np.zeros((t_eval.__len__(), 3))
        for i in range(t_eval.__len__()):
            _, pee = fun_forward_pee(self.inter_t2q(t_eval[i]))
            p_eval[i, :] = pee[:, 0]
        self.inter_pee = interp1d(t_eval, p_eval, axis=0, bounds_error=False, fill_value=p_eval[-1, :])

    def compute_torques(self, q: np.ndarray, dq: np.ndarray, t: float = None):
        """
        Main control loop function that computes the torques at a specific time. The time is only required if a
        reference trajectory is used.
        @param q: Estimated/Measured position states
        @param dq: Estimated/measured velocity states
        @param t: current time (related to reference specification)
        @return: torques tau
        """

        # set initial state
        xcurrent = np.vstack((q, dq))
        self.acados_ocp_solver.set(0, "lbx", xcurrent)
        self.acados_ocp_solver.set(0, "ubx", xcurrent)

        # If we specified a reference trajectory, we need to compute the current reference points for mpc
        if t is not None and self.inter_t2q is not None and self.inter_t2dq is not None:
            t_vec = np.linspace(t, t + self.options.tf, self.options.n + 1)
            q_ref_vec = self.inter_t2q(t_vec)
            dq_ref_vec = self.inter_t2dq(t_vec)
            pee_ref_vec = self.inter_pee(t_vec)
            x_vec = np.hstack((q_ref_vec, dq_ref_vec))
            u_ref = np.zeros((self.nu, 1))

            for stage in range(self.options.n):
                yref = np.vstack((np.expand_dims(x_vec[stage, :], 1),
                                  u_ref,
                                  np.expand_dims(pee_ref_vec[stage, :], 1))).flatten()
                self.acados_ocp_solver.cost_set(stage, "yref", yref)
            stage = self.options.n
            yref_e = np.vstack((np.expand_dims(x_vec[stage, :], 1), np.expand_dims(pee_ref_vec[stage, :], 1))).flatten()
            self.acados_ocp_solver.cost_set(self.options.n, "yref", yref_e)

        # acados solve NLP
        status = self.acados_ocp_solver.solve()

        # Get timing result
        self.debug_timings.append(self.acados_ocp_solver.get_stats("time_tot")[0])

        # Check for errors in acados
        if status != 0 and status != 2:
            raise Exception('acados returned status {} in time step {}. Exiting.'.format(status,
                                                                                         self.iteration_counter))
        self.iteration_counter += 1

        # Retrieve control u
        u_output = self.acados_ocp_solver.get(0, "u")
        return u_output<|MERGE_RESOLUTION|>--- conflicted
+++ resolved
@@ -53,19 +53,11 @@
                                              [Q_DQP] * (self.n_seg) +  # dqp 1st link
                                              [Q_DQA_E] * (1) +  # dqa3
                                              [Q_DQP] * (self.n_seg))  # dqp 2nd link
-<<<<<<< HEAD
         self.z_diag: np.ndarray = np.array([1] * 3) * 3e3
         self.z_e_diag: np.ndarray = np.array([1] * 3) * 1e4
         self.r_diag: np.ndarray = np.array([1e0, 1e0, 1e0]) * 1e-1
         self.w2_slack_speed: float = 1e3
         self.w2_slack_wall: float = 1e5
-=======
-        self.z_diag: np.ndarray = np.array([1] * 3) * 1e1
-        self.z_e_diag: np.ndarray = np.array([1] * 3) * 1e3
-        self.r_diag: np.ndarray = np.array([5e-2, 5e-2, 5e-2])
-        self.w2_slack_speed: float = 1e1
-        self.w2_slack_wall: float = 1e3
->>>>>>> c3445bd5
 
     def get_sampling_time(self) -> float:
         return self.tf / self.n
@@ -77,26 +69,18 @@
     """
 
     def __init__(self, model: "SymbolicFlexibleArm3DOF",
-<<<<<<< HEAD
                  x0: np.ndarray = None,
-                 x0_ee: np.ndarray = None,
+                 pee_0: np.ndarray = None,
                  options: Mpc3dofOptions = Mpc3dofOptions(n_seg=1)):
-
+        """
+        :parameter x0: initial state vector
+        :parameter pee_0: initial end-effector position
+        :parameter options: a class with options
+        """
         if x0 is None:
             x0 = np.zeros((2 * (1 + 2 * (1 + options.n_seg)), 1))
-        if x0_ee is None:
-            x0_ee = np.zeros((3, 1))
-=======
-                 x0: np.ndarray,
-                 pee_0: np.ndarray,
-                 options: Mpc3dofOptions):
-        """
-        :parameter x0: initial state vector
-        :parameter pee_0: initial end-effector position
-        :parameter options: a class with options 
-        """
-        # State and control constraint bounds
->>>>>>> c3445bd5
+        if pee_0 is None:
+            pee_0 = np.zeros((3, 1))
         self.u_max = np.array([20, 10, 10])  # [Nm]
         self.dq_active_max = np.array([2.5, 2.5, 2.5])  # [rad/s]
 
@@ -230,7 +214,6 @@
     def reset(self):
         self.debug_timings = []
         self.iteration_counter = 0
-        self.acados_ocp_solver.reset()
 
     def set_reference_point(self, x_ref: np.ndarray, p_ee_ref: np.ndarray, u_ref: np.array):
         """
