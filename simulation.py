import casadi as cs
import numpy as np
from scipy.integrate import solve_ivp
from dataclasses import dataclass
from numpy.random import multivariate_normal

from flexible_arm_3dof import SymbolicFlexibleArm3DOF, get_rest_configuration
from integrator import RK4

# Measurement noise covairance parameters
R_Q = [3e-6] * 3
R_DQ = [2e-3] * 3
R_PEE = [1e-4] * 3


@dataclass
class SimulatorOptions:
    """
    NOTE R is the covariance of the measurements error
    """
    rtol: float = 1e-8  # 1e-6, 1e-8
    atol: float = 1e-10  # 1e-8, 1e-10
    R: np.ndarray = np.diag([*R_Q, *R_DQ, *R_PEE])
    # R: np.ndarray = np.zeros((9, 9))
    contr_input_states: str = 'real'
    dt: float = 0.01
    n_iter: float = 100


class Simulator:
    """ Implements a simulator for FlexibleArm
    """

    def __init__(self, robot, controller, integrator, estimator=None,
                 opts: SimulatorOptions = SimulatorOptions()) -> None:
        if integrator in ['collocation', 'cvodes']:
            assert isinstance(robot, SymbolicFlexibleArm3DOF)

        self.robot = robot
        self.controller = controller
        self.integrator = integrator
        self.estimator = estimator
        self.opts = opts

        # Sanity checks
        if self.opts.contr_input_states == 'estimated':
            assert (estimator is not None)

        # Create an integrator for collocation method
        if self.integrator in ['collocation', 'cvodes']:
            dae = {'x': self.robot.x, 'p': self.robot.u, 'ode': self.robot.rhs}
            if self.integrator == 'collocation':
                opts = {'t0': 0, 'tf': self.opts.dt, 'number_of_finite_elements': 3,
                        'simplify': True, 'collocation_scheme': 'radau',
                        'rootfinder': 'fast_newton', 'expand': True,
                        'interpolation_order': 3}
            else:
                opts = {'t0': 0, 'tf': self.opts.dt, 'abstol': self.opts.atol, 'reltol': self.opts.rtol,
                        'nonlinear_solver_iteration': 'newton', 'expand': True,
                        'linear_multistep_method': 'bdf'}
            I = cs.integrator('I', self.integrator, dae, opts)
            x_next = I(x0=self.robot.x, p=self.robot.u)["xf"]
            self.F = cs.Function('F', [self.robot.x, self.robot.u], [x_next])
        self.x = None
        self.u = None
        self.y = None
        self.nx_est = None
        self.x_hat = None
        self.k = 0

    def reset(self, x0, n_iter: int = None) -> np.ndarray:
        self.k = 0
        if n_iter is not None:
            self.opts.n_iter = n_iter

        # Reset the estimator
        if self.estimator is not None:
<<<<<<< HEAD
            qa_0 = x0[self.robot.qa_idx]
            self.nx_est = self.estimator.model.nx
            self.estimator.reset(qa_0)
=======
            # initialize estimator initial state x0
            self.nx_est = self.estimator.model.nx
            qa_hat = x0[[0,1,1 + 1 + self.robot.n_seg]]
            q_ref_mpc = get_rest_configuration(qa_hat, self.estimator.model.n_seg)
            dq_ref_mpc = np.zeros_like(q_ref_mpc)
            x_hat = np.vstack((q_ref_mpc, dq_ref_mpc))
            self.estimator.x_hat = x_hat
>>>>>>> 75e89b97

            # initialize datastructure
            self.x_hat = np.zeros((self.opts.n_iter + 1, self.nx_est))
            self.x_hat[self.k, :] = x_hat[:,0]
        else:
            self.x_hat = None

        # Create arrays for states, controls and outputs
        self.x = np.zeros((self.opts.n_iter + 1, self.robot.nx))
        self.u = np.zeros((self.opts.n_iter, self.robot.nu))
        self.y = np.zeros((self.opts.n_iter + 1, self.robot.ny))

        # Initialize states and outputs
        self.x[0, :] = x0
        self.y[0, :] = (self.robot.output(self.x[[0], :].T).flatten() +
                        multivariate_normal(np.zeros(self.robot.ny), self.opts.R))

<<<<<<< HEAD
        # Estimate the first satate
        if self.estimator is not None:
            self.x_hat[0, :] = self.estimator.estimate(
                               self.y[[0], :].T).flatten()
=======

        #if self.estimator is not None:
        #   self.x_hat[self.k, :] = self.estimator.estimate(
        #        self.y[[self.k], :].T).flatten()
>>>>>>> 75e89b97

        # Return initial state for controller
        if self.opts.contr_input_states == 'real':
            qk = self.x[[self.k], :self.robot.nq].T
            dqk = self.x[[self.k], self.robot.nq:].T
        elif self.opts.contr_input_states == 'estimated':
            qk = self.x_hat[[self.k], :int(self.nx_est / 2)].T
            dqk = self.x_hat[[self.k], int(self.nx_est / 2):].T
        else:
            raise NotImplementedError

        return np.vstack((qk, dqk))

    @staticmethod
    def ode_wrapper(t, x, robot, tau):
        """ Wraps ode of the FlexibleArm to match scipy notation
        """
        return robot.ode(x, tau)

    def integrator_step(self, x, u, dt) -> np.ndarray:
        """ Implements one step of the simulation

        :parameter x: [nx x 1] (initial) state
        :parameter u: [nu x 1] control action
        :parameter dt: step size of the integrator
        """
        if self.integrator in ['RK45', 'LSODA']:
            sol = solve_ivp(self.ode_wrapper, [0, dt], x.flatten(), args=(self.robot, u),
                            vectorized=True, method=self.integrator,
                            rtol=self.opts.rtol, atol=self.opts.atol)
            x_next = sol.y[:, -1]
        elif self.integrator == 'RK4':
            x_next = RK4(x, u, self.robot.ode, dt, n=5).flatten()
        elif self.integrator in ['collocation', 'cvodes']:
            x_next = np.array(self.F(x, u)).flatten()
        else:
            raise ValueError
        return x_next

    def step(self, input_tau: np.ndarray):

        self.u[[self.k], :] = input_tau

        # Perform an integration step
        x_next = self.integrator_step(self.x[[self.k], :].T, self.u[[self.k], :].T, self.opts.dt)
        self.x[self.k + 1, :] = x_next

        # Compute output of the system
        self.y[self.k + 1, :] = (self.robot.output(self.x[[self.k + 1], :].T).flatten() +
                                 multivariate_normal(np.zeros(self.robot.ny), self.opts.R))

        # Estimate states if needed
        if self.estimator is not None:
            self.x_hat[self.k + 1, :] = self.estimator.estimate(
                                        self.y[[self.k + 1], :].T, self.u[self.k, :]).flatten()

        # Increement the counter
        self.k += 1

        # Compute control action
        if self.opts.contr_input_states == 'real':
            qk = self.x[[self.k], :self.robot.nq].T
            dqk = self.x[[self.k], self.robot.nq:].T
        elif self.opts.contr_input_states == 'estimated':
            qk = self.x_hat[[self.k], :int(self.nx_est / 2)].T
            dqk = self.x_hat[[self.k], int(self.nx_est / 2):].T
        else:
            raise NotImplementedError

        return np.vstack((qk, dqk))

    def simulate(self, x0, n_iter: int = None):
        state = self.reset(x0, n_iter)
        nq = int(state.shape[0] / 2)
        qk, dqk = state[0:nq, :], state[nq:, :]

        for k in range(self.opts.n_iter):
            tau = self.controller.compute_torques(qk, dqk, t=self.opts.dt * k,
                                                  y=self.y[k, :].T)
            state = self.step(input_tau=tau)
            qk, dqk = state[0:nq, :], state[nq:, :]

        return self.x, self.u, self.y, self.x_hat


if __name__ == "__main__":
    opts = SimulatorOptions()
    print(opts.R)<|MERGE_RESOLUTION|>--- conflicted
+++ resolved
@@ -75,23 +75,12 @@
 
         # Reset the estimator
         if self.estimator is not None:
-<<<<<<< HEAD
             qa_0 = x0[self.robot.qa_idx]
             self.nx_est = self.estimator.model.nx
             self.estimator.reset(qa_0)
-=======
-            # initialize estimator initial state x0
-            self.nx_est = self.estimator.model.nx
-            qa_hat = x0[[0,1,1 + 1 + self.robot.n_seg]]
-            q_ref_mpc = get_rest_configuration(qa_hat, self.estimator.model.n_seg)
-            dq_ref_mpc = np.zeros_like(q_ref_mpc)
-            x_hat = np.vstack((q_ref_mpc, dq_ref_mpc))
-            self.estimator.x_hat = x_hat
->>>>>>> 75e89b97
 
             # initialize datastructure
             self.x_hat = np.zeros((self.opts.n_iter + 1, self.nx_est))
-            self.x_hat[self.k, :] = x_hat[:,0]
         else:
             self.x_hat = None
 
@@ -105,17 +94,10 @@
         self.y[0, :] = (self.robot.output(self.x[[0], :].T).flatten() +
                         multivariate_normal(np.zeros(self.robot.ny), self.opts.R))
 
-<<<<<<< HEAD
         # Estimate the first satate
         if self.estimator is not None:
             self.x_hat[0, :] = self.estimator.estimate(
                                self.y[[0], :].T).flatten()
-=======
-
-        #if self.estimator is not None:
-        #   self.x_hat[self.k, :] = self.estimator.estimate(
-        #        self.y[[self.k], :].T).flatten()
->>>>>>> 75e89b97
 
         # Return initial state for controller
         if self.opts.contr_input_states == 'real':
