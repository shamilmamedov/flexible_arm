--- conflicted
+++ resolved
@@ -83,29 +83,15 @@
         x[0, :] = x0
         y[0, :] = self.robot.output(x[[0], :].T).flatten()
         for k in range(n_iter):
-<<<<<<< HEAD
             qk = x[[k], :self.robot.nq].T
             dqk = x[[k], self.robot.nq:].T
-=======
-            yk = self.robot.output(x[[k], :].T)
->>>>>>> 91280350
 
             if self.estimator is not None:
                 if k == 0:
                     x_hat[k, :] = self.estimator.estimate(y[[k], :].T).flatten()
                 else:
                     x_hat[k, :] = self.estimator.estimate(
-<<<<<<< HEAD
                                   y[[k], :].T, u[k-1, :]).flatten()
-=======
-                        yk, u[k-1, :]).flatten()
-            if self.estimator is not None:
-                qk = x_hat[[k], :self.robot.nq].T
-                dqk = x_hat[[k], self.robot.nq:].T
-            else:
-                qk = x[[k], :self.robot.nq].T
-                dqk = x[[k], self.robot.nq:].T
->>>>>>> 91280350
 
             tau = self.controller.compute_torques(qk, dqk)
             u[[k], :] = tau
