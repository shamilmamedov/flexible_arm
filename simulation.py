--- conflicted
+++ resolved
@@ -56,11 +56,7 @@
     """ Implements a simulator for FlexibleArm
     """
 
-<<<<<<< HEAD
-    def __init__(self, robot, controller, integrator, rtol=1e-6, atol=1e-8) -> None:
-=======
     def __init__(self, robot, controller, integrator, estimator=None, rtol=1e-6, atol=1e-8) -> None:
->>>>>>> bc074971
         self.robot = robot
         self.controller = controller
         self.integrator = integrator
@@ -75,31 +71,17 @@
         return robot.ode(x, tau)
 
     def simulate(self, x0, ts, n_iter):
-<<<<<<< HEAD
-        x = np.zeros((n_iter + 1, self.robot.nx))
-=======
         if self.estimator is not None:
             x_hat = np.zeros((n_iter+1, self.robot.nx))
         else:
             x_hat = None
 
         x = np.zeros((n_iter+1, self.robot.nx))
->>>>>>> bc074971
         u = np.zeros((n_iter, self.robot.nu))
         x[0, :] = x0
         for k in range(n_iter):
             qk = x[[k], :self.robot.nq].T
             dqk = x[[k], self.robot.nq:].T
-<<<<<<< HEAD
-
-            # control main function. some reference tracking controllers need the time step related to the reference
-            tau = self.controller.compute_torques(qk, dqk, t=ts * k)
-            u[[k], :] = tau
-
-            sol = solve_ivp(self.ode_wrapper, [0, ts], x[k, :], args=(self.robot, tau),
-                            vectorized=True, rtol=self.rtol, atol=self.atol, method=self.integrator)
-            x[k + 1, :] = sol.y[:, -1]
-=======
             yk = self.robot.output(x[[k], :].T)
 
             if self.estimator is not None:
@@ -111,7 +93,7 @@
 
             tau = self.controller.compute_torques(qk, dqk)
             u[[k], :] = tau
-            
+
             if self.integrator in ['RK45', 'LSODA']:
                 sol = solve_ivp(self.ode_wrapper, [0, ts], x[k, :], args=(self.robot, tau),
                                 vectorized=True, rtol=self.rtol, atol=self.atol, method=self.integrator)
@@ -121,7 +103,6 @@
             else:
                 raise ValueError
             x[k+1, :] = x_next
->>>>>>> bc074971
 
         return x, u, x_hat
 
@@ -148,7 +129,7 @@
 
     sim = Simulator(fa, controller, 'LSODA')
     x, u = sim.simulate(x0.flatten(), ts, n_iter)
-    t = np.arange(0, n_iter + 1) * ts
+    t = np.arange(0, n_iter+1)*ts
 
     # Parse joint positions
     q = x[::10, :fa.nq]
