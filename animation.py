--- conflicted
+++ resolved
@@ -8,7 +8,7 @@
 from pinocchio.visualize import Panda3dVisualizer
 import time
 
-from sklearn.semi_supervised import SelfTrainingClassifier 
+from sklearn.semi_supervised import SelfTrainingClassifier
 
 
 class Animator:
@@ -33,18 +33,16 @@
         self.line.set_data(x, y)
         return self.line,
 
-<<<<<<< HEAD
+    def play(self):
+        self.anim = animation.FuncAnimation(self.fig, self.update, self.frames,
+                                            interval=100, blit=True)
+        plt.show()
     def animate(self):
         f = r"animation.mp4"
         writervideo = animation.FFMpegWriter(fps=20)
         self.anim = animation.FuncAnimation(self.fig, self.update, self.frames,
                                             interval=100, blit=True, repeat=True)
         self.anim.save(f, writer=writervideo)
-        plt.show()
-=======
-    def play(self):
-        self.anim = animation.FuncAnimation(self.fig, self.update, self.frames,
-                        interval=100, blit=True)
         plt.show()
 
 
@@ -57,10 +55,10 @@
         """
         self.ts = ts
         self.q = q
-        
+
         # Let pinocchio to build model, collision and visual models from URDF
         m, cm, vm = pin.buildModelsFromUrdf(urdf_path)
-        
+
         # Instantiate panda3visualizer
         self.viz = Panda3dVisualizer(m, cm, vm)
 
@@ -70,13 +68,11 @@
         """
         self.viz.initViewer()
         self.viz.loadViewerModel(group_name='flexible_arm')
-        
+
         for _ in range(5):
             self.viz.display(self.q[0,:])
             time.sleep(2)
             for qk in self.q[1:,:]:
                 self.viz.display(qk)
                 time.sleep(self.ts)
-            time.sleep(1)
-        
->>>>>>> 2f820aa6
+            time.sleep(1)