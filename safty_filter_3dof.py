--- conflicted
+++ resolved
@@ -40,13 +40,8 @@
         self.nlp_iter: int = 100  # number of iterations of the nonlinear solver
 
         # weights on algebraic variables related to reference p_ee. Not needed in safety filter
-<<<<<<< HEAD
-        self.z_diag: np.ndarray = np.array([1.0] * 3) * 0.1  # 1e1
-        self.z_e_diag: np.ndarray = np.array([1.0] * 3) * 1.0  # 1e3
-=======
-        self.z_diag: np.ndarray = np.array([1.] * 3) * 1. # 1e1
-        self.z_e_diag: np.ndarray = np.array([1.] * 3) * 10.  # 1e3
->>>>>>> 353e5bd6
+        self.z_diag: np.ndarray = np.array([1.0] * 3) * 1.0  # 1e1
+        self.z_e_diag: np.ndarray = np.array([1.0] * 3) * 10.0  # 1e3
 
         # weight related to first control command. Most important in safety filter.
         # the higher this weight, the more it will stick to the proposed input action
@@ -57,8 +52,8 @@
         self.r_diag_rollout: np.ndarray = np.array([1.0, 1.0, 1.0]) * 1e-5
 
         # weight for regularizing the joint speeds. They should be kept small. Needed for convergence
-        self.w_reg_dq: float = 1e-2 
-        self.w_reg_dq_terminal: float = 1.
+        self.w_reg_dq: float = 1e-2
+        self.w_reg_dq_terminal: float = 1.0
 
         # slacks for position and wall penetration
         self.w2_slack_wall: float = 1e6
@@ -152,7 +147,7 @@
         Q_DQA = 0.01  # penalty on active joints velocities # 10., 1., 0.1,
         Q_DQP = 0.02  # penalty on passive joints velocities # 0.001, 0.1
         Q_DQA_E = 1.0  # penalty on terminal active joints velocities
-        Q_QA_E = 0.1  
+        Q_QA_E = 0.1
         q_diag: np.ndarray = np.array(
             [Q_QA] * (2)
             + [Q_QP] * (options.n_seg)  # qa1 and qa2
@@ -428,7 +423,7 @@
             u0 = np.expand_dims(u0.transpose(), 1)
         else:
             u0 = u0.transpose()
-        p_ee_ref = self.p_ee_ref.reshape(-1,1)
+        p_ee_ref = self.p_ee_ref.reshape(-1, 1)
         yref = np.vstack((np.zeros((self.nx, 1)), u0, p_ee_ref)).flatten()
         self.acados_ocp_solver.cost_set(stage, "yref", yref)
 
