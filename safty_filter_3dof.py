from copy import copy
from dataclasses import dataclass
import time
from tempfile import mkdtemp

import numpy as np
import scipy
from scipy.interpolate import interp1d
from controller import BaseController, OfflineController
from typing import TYPE_CHECKING, Tuple
from acados_template import AcadosOcp, AcadosOcpSolver, AcadosSimSolver

from estimator import ExtendedKalmanFilter
from poly5_planner import initial_guess_for_active_joints, get_reference_for_all_joints
from simulation import Simulator
from envs.flexible_arm_3dof import (
    SymbolicFlexibleArm3DOF,
    get_rest_configuration,
    inverse_kinematics_rb,
)

from utils.utils import Updatable

# Avoid circular imports with type checking
if TYPE_CHECKING:
    from envs.flexible_arm_3dof import FlexibleArm3DOF


@dataclass
class SafetyFilter3dofOptions(Updatable):
    """
    Dataclass for MPC options
    """

    def __init__(self):
        self.n_seg: int = 1  # n_links corresponds to (n+1)*2 states
        self.n: int = 100  # number of discretization points
        self.tf: float = 1.0  # time horizon
        self.nlp_iter: int = 100  # number of iterations of the nonlinear solver

        # weights on algebraic variables related to reference p_ee. Not needed in safety filter
        self.z_diag: np.ndarray = np.array([0] * 3) * 0  # 1e1
        self.z_e_diag: np.ndarray = np.array([0] * 3) * 0  # 1e3

        # weight related to first control command. Most important in safety filter.
        # the higher this weight, the more it will stick to the proposed input action
        self.r_diag: np.ndarray = np.array([1.0, 1.0, 1.0]) * 1

        # rollout weight needed for regularization. keeps inputs small along the horizon.
        # we dont want extreme solutions
        self.r_diag_rollout: np.ndarray = np.array([1.0, 1.0, 1.0]) * 1e-5

        # weight for regularizing the joint speeds. They should be kept small. Needed for convergence
        self.w_reg_dq: float = 1e-1 * 1e-1
        self.w_reg_dq_terminal: float = 1e1 * 1e-1

        # slacks for position and wall penetration
        self.w2_slack_wall: float = 1e6
        self.w1_slack_wall: float = 1e5

        # slacks for speed limitation in wall direction
        self.w2_slack_speed_wall: float = 1e6
        self.w1_slack_speed_wall: float = 1e2

        # slacks for angular speed constraints of active joints
        self.w2_slack_angular_speed: float = 0
        self.w1_slack_angular_speed: float = 1e3

        self.wall_constraint_on: bool = (
            True  # choose whether we activate the wall constraint
        )

    def get_sampling_time(self) -> float:
        return self.tf / self.n


class SafetyFilter3Dof:
    """
    Safety filter
    """

    def __init__(
        self,
        x0: np.ndarray = None,
        x0_ee: np.ndarray = None,
        options: SafetyFilter3dofOptions = SafetyFilter3dofOptions(),
    ):
        if x0 is None:
            x0 = np.zeros((2 * (1 + 2 * (1 + options.n_seg)), 1))
        if x0_ee is None:
            x0_ee = np.zeros((3, 1))

        fa_model = SymbolicFlexibleArm3DOF(n_seg=options.n_seg)
        self.u_max = fa_model.tau_max  # [Nm]
        self.dq_active_max = fa_model.dqa_max
        self.fa_model = fa_model
        model, constraint_expr = fa_model.get_acados_model_safety()
        self.model = model
        self.options = options
        self.debug_timings = []
        self.debug_total_timings = []
        self.iteration_counter = 0
        self.inter_t2q = None
        self.inter_t2dq = None
        self.inter_pee = None
        self.u_pre_safe = None
<<<<<<< HEAD
        self.p_ee_ref = None
=======
        self.last_U = None
>>>>>>> 871c08e5

        # set up simulator for initial state
        integrator = "RK45"
        self.offline_controller = OfflineController()

        # create ocp object to formulate the OCP
        ocp = AcadosOcp()
        # set model
        ocp.model = model

        # OCP parameter adjustment
        nx = model.x.size()[0]
        nu = model.u.size()[0]
        nz = model.z.size()[0]
        ny = nx + nu + nz
        ny_e = nx + nz
        self.nu = nu
        self.nx = nx
        self.nz = nz

        # define constraints
        # ocp.model.con_h_expr = constraint_expr

        # some checks
        assert nu == options.r_diag.shape[0]
        assert nz == options.z_diag.shape[0] == options.z_e_diag.shape[0]

        # set dimensions
        ocp.dims.N = options.n

        # set cost module
        ocp.cost.cost_type = "LINEAR_LS"
        ocp.cost.cost_type_e = "LINEAR_LS"

        # setting state weights
        q_diag = np.zeros((2 + 4 * (options.n_seg + 1),))
        q_e_diag = np.zeros((2 + 4 * (options.n_seg + 1),))
        q_diag[0 : int(len(q_diag) / 2)] = 0
        q_diag[int(len(q_diag) / 2) :] = options.w_reg_dq
        q_e_diag[0 : int(len(q_e_diag) / 2)] = 0
        q_e_diag[int(len(q_e_diag) / 2) :] = options.w_reg_dq_terminal
        Q = np.diagflat(q_diag)
        Q_e = np.diagflat(q_e_diag)

        R = np.diagflat(options.r_diag)
        R_rollout = np.diagflat(options.r_diag_rollout)
        Z = np.diagflat(options.z_diag)
        Z_e = np.diagflat(options.z_e_diag)

        # state constraints
        ocp.constraints.lbx = -self.dq_active_max
        ocp.constraints.ubx = self.dq_active_max
        ocp.constraints.idxbx = int(self.nx / 2) + np.array(
            [0, 1, 2 + options.n_seg], dtype="int"
        )

        ocp.constraints.lbx_e = -self.dq_active_max
        ocp.constraints.ubx_e = self.dq_active_max
        ocp.constraints.idxbx_e = int(self.nx / 2) + np.array(
            [0, 1, 2 + options.n_seg], dtype="int"
        )
        ocp.constraints.idxsbx = np.array([0, 1, 2])
        ocp.constraints.idxsbx_e = np.array([0, 1, 2])
        ns_angular_velocity = 3

        # safety constraints
        if options.wall_constraint_on:
            ocp.model.con_h_expr = constraint_expr
            ocp.model.con_h_expr_e = constraint_expr
            n_wall_constraints = constraint_expr.shape[0]
            self.n_constraints = constraint_expr.shape[0]
            ns = n_wall_constraints

            n_wall_pos_constraints = n_wall_constraints // 2
            n_wall_speed_constraints = n_wall_constraints // 2

            self.current_slacks = np.zeros((ns,))

            # L1 slack weights
            ocp.cost.zl = np.array(
                [options.w1_slack_angular_speed] * ns_angular_velocity
                + [options.w1_slack_wall] * n_wall_pos_constraints
                + [options.w1_slack_speed_wall] * n_wall_speed_constraints
            )

            # L2 slack weights
            ocp.cost.Zl = np.array(
                [options.w2_slack_angular_speed] * ns_angular_velocity
                + [options.w2_slack_wall] * n_wall_pos_constraints
                + [options.w2_slack_speed_wall] * n_wall_speed_constraints
            )

            ocp.cost.zu = ocp.cost.zl
            ocp.cost.Zu = ocp.cost.Zl

            # set lower bounds (we always define constraints as h(x) \geq 0)
            ocp.constraints.lh = np.zeros((n_wall_constraints,))
            ocp.constraints.uh = 1e6 * np.ones((n_wall_constraints,))
            ocp.constraints.lh_e = ocp.constraints.lh
            ocp.constraints.uh_e = ocp.constraints.uh

            ocp.constraints.idxsh = np.array(range(n_wall_constraints))
            ocp.constraints.idxsh_e = np.array(range(n_wall_constraints))
        else:
            ocp.cost.zl = np.array(
                [options.w1_slack_angular_speed] * ns_angular_velocity
            )
            ocp.cost.Zl = np.array(
                [options.w2_slack_angular_speed] * ns_angular_velocity
            )
            ocp.cost.zu = ocp.cost.zl
            ocp.cost.Zu = ocp.cost.Zl

        ocp.cost.zl_e = ocp.cost.zl
        ocp.cost.zu_e = ocp.cost.zu
        ocp.cost.Zl_e = ocp.cost.Zl
        ocp.cost.Zu_e = ocp.cost.Zu

        ocp.cost.W = scipy.linalg.block_diag(Q, R, Z)
        ocp.cost.W_e = scipy.linalg.block_diag(Q_e, Z_e)

        ocp.cost.Vx = np.zeros((ny, nx))
        ocp.cost.Vx[:nx, :nx] = np.eye(nx)

        Vu = np.zeros((ny, nu))
        Vu[nx : nx + nu, :] = np.eye(nu)
        ocp.cost.Vu = Vu

        Vz = np.zeros((ny, nz))
        Vz[nx + nu :, :] = np.eye(nz)
        ocp.cost.Vz = Vz

        ocp.cost.Vx_e = np.zeros((ny_e, nx))
        ocp.cost.Vx_e[:nx, :nx] = np.ones(nx)

        # Vz_e = np.zeros((ny_e, nz))
        # Vz_e[nx:, :] = np.eye(nz)
        # ocp.cost.Vz_e = Vz_e

        ocp.model.name = "safety_" + str(options.n) + "_" + str(options.n_seg)
        ocp.code_export_directory = mkdtemp()

        x_goal = x0
        x_goal_cartesian = x0_ee  # np.expand_dims(np.array([x_cartesian, y_cartesian, z_cartesian]), 1)
        ocp.cost.yref = np.vstack(
            (x_goal, np.zeros((nu, 1)), x_goal_cartesian)
        ).flatten()
        ocp.cost.yref_e = np.vstack((x_goal, x_goal_cartesian)).flatten()
        self.x0_ee = x0_ee

        # set constraints
        umax = self.u_max * np.ones((nu,))
        ocp.constraints.constr_type = "BGH"
        ocp.constraints.lbu = -umax
        ocp.constraints.ubu = umax
        ocp.constraints.x0 = x0.reshape((nx,))
        ocp.constraints.idxbu = np.array(range(nu))

        # solver options
        ocp.solver_options.qp_solver = (
            "PARTIAL_CONDENSING_HPIPM"  # FULL_CONDENSING_QPOASES
        )
        ocp.solver_options.hessian_approx = "GAUSS_NEWTON"  # gauss newton ULTRAS
        ocp.solver_options.integrator_type = "IRK"
        ocp.solver_options.nlp_solver_type = "SQP_RTI"  # SQP_RTI, SQP
        ocp.solver_options.nlp_solver_max_iter = options.nlp_iter

        ocp.solver_options.sim_method_num_stages = 2
        ocp.solver_options.sim_method_num_steps = 2
        ocp.solver_options.qp_solver_cond_N = int(1 * options.n)

        # set parameter values
        p_wall_outside = np.array([0, 1, 0, 0, -1e3, 0])
        ocp.parameter_values = p_wall_outside

        # set prediction horizon
        ocp.solver_options.tf = options.tf

        ocp.code_export_directory = "c_generated_code_safety_filter"

        self.acados_ocp_solver = AcadosOcpSolver(ocp, json_file="acados_ocp_sf.json")

        # set costs only for the first stage, ignore the rest
        for stage in range(self.options.n):
            if stage == 0:
                self.acados_ocp_solver.cost_set(
                    stage, "W", scipy.linalg.block_diag(Q, R, np.zeros_like(Z))
                )
            else:
                self.acados_ocp_solver.cost_set(
                    stage, "W", scipy.linalg.block_diag(Q, R_rollout, np.zeros_like(Z))
                )
        self.acados_ocp_solver.cost_set(
            self.options.n, "W", scipy.linalg.block_diag(Q_e, np.zeros_like(Z))
        )

        # Create model instances
        est_model = SymbolicFlexibleArm3DOF(
            options.n_seg, dt=self.options.tf / options.n, integrator="cvodes"
        )

        # Design estimator
        # initial covariance matrix
        p0_q = [0.05] * est_model.nq  # 0.05, 0.1
        p0_dq = [1e-3] * est_model.nq
        P0 = np.diag([*p0_q, *p0_dq])
        # process noise covariance
        q_q = [1e-4, *[1e-3] * (est_model.nq - 1)]
        q_dq = [1e-1, *[5e-1] * (est_model.nq - 1)]  # 5e-1, 10e-1
        Q = np.diag([*q_q, *q_dq])
        # measurement noise covaiance
        r_q, r_dq, r_pee = [3e-5] * 3, [5e-2] * 3, [1e-3] * 3
        R = 100 * np.diag([*r_q, *r_dq, *r_pee])

        # initial state for the estimator
        qa0_est = np.array([0, 0, 0])
        q0_est = get_rest_configuration(qa0_est, options.n_seg)
        dq0_est = np.zeros_like(q0_est)
        x0_est = np.vstack((q0_est, dq0_est))

        self.E = ExtendedKalmanFilter(est_model, x0_est, P0, Q, R)

    def set_wall_parameters(self, w: np.ndarray, b: np.ndarray):
        """
        Set wall parameters such that w.T @ (x_ee @ b) >= 0
        @param w: vector in the direction of feasibility
        @param b: distance to a point on the wall
        """
        p = np.hstack((w, b))
        for ii in range(self.options.n):
            self.acados_ocp_solver.set(ii, "p", p)

    def set_reference_point(self, p_ee_ref: np.ndarray):
        """
        Sets a reference point which the mehtod "compute_torque" will then track and stabilize.

        @param x_ref: States q and dq of the reference position
        @param p_ee_ref: Endefector reference position
        @param u_ref: Torques at endeffector position. Can be set to zero.
        """
        self.p_ee_ref = p_ee_ref
        # get reference states in generalized coordinates from ee position
        x_ref = self._get_x_ref(p_ee_ref)

        # set reference torques to zero
        u_ref = np.array([[0.0], [0.0], [0.0]])
        if len(p_ee_ref.shape) < 2:
            p_ee_ref = np.expand_dims(p_ee_ref, 1)
        if len(x_ref.shape) < 2:
            x_ref = np.expand_dims(x_ref, 1)
        if len(u_ref.shape) < 2:
            u_ref = np.expand_dims(u_ref, 1)

        yref = np.vstack((x_ref, u_ref, p_ee_ref)).flatten()
        yref_e = np.vstack((x_ref, p_ee_ref)).flatten()

        for stage in range(self.options.n):
            self.acados_ocp_solver.cost_set(stage, "yref", yref)
        self.acados_ocp_solver.cost_set(self.options.n, "yref", yref_e)

    def _get_x_ref(self, p_ee_ref: np.ndarray):
        """
        Compute reference states genaralized coordinates (angles q, angular velocities dq)
        related to MPC model out of endeffetor states.
        @param p_ee_ref: Endefector Cartesian reference position
        """

        qa_t0 = np.array([np.pi / 2, np.pi / 10, -np.pi / 8])
        q_t0_guess = get_rest_configuration(qa_t0, self.options.n_seg)

        qa_guess = q_t0_guess[self.fa_model.qa_idx]

        qa_guess = inverse_kinematics_rb(p_ee_ref, q_guess=qa_guess)
        qa_0 = qa_guess.flatten()
        q_0 = get_rest_configuration(qa_0, self.fa_model.n_seg).T

        dq_0 = np.zeros_like(q_0)
        x_0 = np.hstack((q_0, dq_0))
        return x_0.T

    def reset(self):
        self.debug_timings = []
        self.iteration_counter = 0

    def filter(self, u0: np.ndarray, y: np.ndarray):
        # first estimate state
        y = np.expand_dims(y, 1)
        if self.u_pre_safe is None:
            qa = y[:3]
            x_hat = np.zeros_like(self.E.x_hat)
            idx_qa = [0, 1, 2 + self.options.n_seg]
            x_hat[idx_qa] = qa
            self.E.x_hat = x_hat
            self.x_hat = self.E.estimate(y).flatten()
        else:
            self.x_hat = self.E.estimate(y, self.u_pre_safe).flatten()

        q = self.x_hat[: self.x_hat.shape[0] // 2]
        dq = self.x_hat[self.x_hat.shape[0] // 2 :]

        # set initial state
        start_time = time.time()
        xcurrent = self.x_hat  # np.vstack((q, dq))
        self.acados_ocp_solver.set(0, "lbx", xcurrent)
        self.acados_ocp_solver.set(0, "ubx", xcurrent)

        # simulate states
        # set u0 reference
        stage = 0
        if u0.shape.__len__() <= 1:
            u0 = np.expand_dims(u0.transpose(), 1)
        else:
            u0 = u0.transpose()
        yref = np.vstack((np.zeros((self.nx, 1)), u0, np.zeros((self.nz, 1)))).flatten()
        self.acados_ocp_solver.cost_set(stage, "yref", yref)

        # acados solve NLP
        status = self.acados_ocp_solver.solve()

        # Get timing result
        self.debug_timings.append(self.acados_ocp_solver.get_stats("time_tot"))

        # Check for errors in acados
        if status != 0:
            print("acados returned status {} in time step {}".format(
                status, self.iteration_counter)
            )
        self.iteration_counter += 1

        # Retrieve control u
        if status == 0:
            u_output = self.acados_ocp_solver.get(0, "u")
            self.last_U = np.zeros((self.nu, self.options.n - 1))
            for i in range(self.options.n - 1):
                self.last_U[:, i] = self.acados_ocp_solver.get(i, "u")
        else:
            self.acados_ocp_solver.reset()
            if self.last_U is not None:
                u_output = self.last_U[:, 1]
                self.last_U[:, :-1] = self.last_U[:, 1:]
            else:
                u_output = np.zeros((self.nu,))

        self.debug_total_timings.append(time.time() - start_time)
        self.u_pre_safe = u_output
        return u_output

    def get_timing_statistics(self, mode=0) -> Tuple[float, float, float, float]:
        if mode == 0:
            timing_array = np.array(self.debug_timings)
        else:
            timing_array = np.array(self.debug_total_timings)
        t_mean = float(np.mean(timing_array))
        t_std = float(np.std(timing_array))
        t_max = float(np.max(timing_array))
        t_min = float(np.min(timing_array))
        return t_mean, t_std, t_min, t_max

    def get_last_computation_time(self):
        """
        Return most recent computation time. Empty, if not started.
        """
        return self.debug_timings[-1]


def get_safe_controller_class(base_controller_class, safety_filter: SafetyFilter3Dof):
    """
    This fancy function changes the "compute torque" function of a controller in order to include a safety filter
    @param base_controller_class: base controller unsafe class
    @param safety_filter: object of a safety filter
    @return: base controller safe class
    """

    class ControllerSafetyWrapper(base_controller_class):
        def __init__(self, *args, **kwargs):
            super(ControllerSafetyWrapper, self).__init__(*args, **kwargs)
            self.u_pre_safe = None

        def set_reference_point(
            self, x_ref: np.ndarray, p_ee_ref: np.ndarray, u_ref: np.array
        ):
            safety_filter.set_reference_point(x_ref, p_ee_ref, u_ref)

        def compute_torques(self, q, dq, t=None, y=None):
            assert y is not None
            u = super(ControllerSafetyWrapper, self).compute_torques(q, dq, t=t)
            u_safe = safety_filter.filter(u0=u, y=y)
            # print(u - u_safe)
            self.u_pre_safe = u_safe
            return u_safe

        def get_timing_statistics(self):
            return safety_filter.get_timing_statistics()

    return ControllerSafetyWrapper<|MERGE_RESOLUTION|>--- conflicted
+++ resolved
@@ -104,11 +104,8 @@
         self.inter_t2dq = None
         self.inter_pee = None
         self.u_pre_safe = None
-<<<<<<< HEAD
         self.p_ee_ref = None
-=======
         self.last_U = None
->>>>>>> 871c08e5
 
         # set up simulator for initial state
         integrator = "RK45"
@@ -433,8 +430,10 @@
 
         # Check for errors in acados
         if status != 0:
-            print("acados returned status {} in time step {}".format(
-                status, self.iteration_counter)
+            print(
+                "acados returned status {} in time step {}".format(
+                    status, self.iteration_counter
+                )
             )
         self.iteration_counter += 1
 
